(*
 * touistc.ml: Entry point of touistc
 *
 * Project TouIST, 2015. Easily formalize and solve real-world sized problems
 * using propositional logic and linear theory of reals with a nice language and GUI.
 *
 * https://github.com/touist/touist
 *
 * Copyright Institut de Recherche en Informatique de Toulouse, France
 * This program and the accompanying materials are made available 
 * under the terms of the GNU Lesser General Public License (LGPL) 
 * version 2.1 which accompanies this distribution, and is available at
 * http://www.gnu.org/licenses/lgpl-2.1.html
 *
 * This library is distributed in the hope that it will be useful,
 * but WITHOUT ANY WARRANTY; without even the implied warranty of
 * MERCHANTABILITY or FITNESS FOR A PARTICULAR PURPOSE. See the GNU
 * Lesser General Public License for more details.
 * 
 *
 * Some of the code has been inspired by cparser/Lexer.mll contained in
 * the project AbsInt/CompCert. Here are the terms:
 *
 * The Compcert verified compiler                      
 * Jacques-Henri Jourdan, INRIA Paris-Rocquencourt            
 * Copyright Institut National de Recherche en Informatique et en     
 * Automatique.  All rights reserved.  This file is distributed       
 * under the terms of the GNU General Public License as published by  
 * the Free Software Foundation, either version 2 of the License, or  
 * (at your option) any later version.  This file is also distributed 
 * under the terms of the INRIA Non-Commercial License Agreement. 
 *)

open Lexer
open Lexing
open MenhirLib.General
open Parser.MenhirInterpreter
open Arg (* Parses the arguments *)
open FilePath (* Operations on file names *)


type mode = SMTLIB2 | SAT_DIMACS
type error =
  | OK
  | COMPILE_WITH_LINE_NUMBER_ERROR
  | COMPILE_NO_LINE_NUMBER_ERROR
  | OTHER

(* COMPILE_WITH_LINE_NUMBER_ERROR == `file_name:num_row:num_col:message`*)
(* COMPILE_NO_LINE_NUMBER_ERROR == `Any other message format` *)
let get_code (e : error) : int = match e with
  | OK -> 0
  | COMPILE_WITH_LINE_NUMBER_ERROR -> 1
  | COMPILE_NO_LINE_NUMBER_ERROR -> 2
  | OTHER -> 3

(* Here is the list of hard-coded accepted logics. There are many
 * other logics that can be accepted. *)
let smt_logic_avail = ["QF_IDL";"QF_LIA";"QF_LRA";"QF_RDL"]

let sat_mode = ref false
let version_asked = ref false
let debug = ref false
let smt_logic = ref ""
let input_file_path = ref ""
let output_file_path = ref ""
let output_table_file_path = ref ""
let output_file_basename = ref ""
let use_stdin = ref false
let output = ref stdout
let output_table = ref stdout
let input = ref stdin

let print_position outx lexbuf =
  let pos = lexbuf.lex_curr_p in
    Printf.fprintf outx "%d:%d" pos.pos_lnum (pos.pos_cnum - pos.pos_bol+1)

(* Used to write the "str" string into the "filename" file *)
let write_to_file (filename:string) (str:string) =
  let out = open_out filename in
  try
    Printf.fprintf out "%s" str;
    close_out out
  with x -> close_out out; raise x

(* Used when no outputFilePath is given: builds an arbitrary
outputFilePath name using the inputFilePath name *)
let defaultOutput (inputFilePath:string) (m:mode) : string =
  let inputBase = FilePath.basename inputFilePath in
  match m with
  | SAT_DIMACS -> FilePath.replace_extension inputBase "cnf"
  | SMTLIB2 -> FilePath.replace_extension inputBase "smt2"
  (*in FilePath.concat inputDir outputBase*)

(* Used when no outputFilePath is given: builds an arbitrary
outputFilePath name using the inputFilePath name *)
let defaultOutputTable (inputFilePath:string) : string =
  let inputBase = (FilePath.basename inputFilePath) in
  let inputBaseNoExt = (FilePath.chop_extension inputBase) in
  inputBaseNoExt ^ ".table"

(* Used in Arg.parse when a parameter without any preceeding -flag (-f, -x...)
Here, this kind of parameter is considered as an inputFilePath *)
let argIsInputFilePath (inputFilePath:string) : unit =
  input_file_path := inputFilePath

(* Used by parse_with_error *)
let print_position outx lexbuf =
  let pos = lexbuf.lex_curr_p in
  Printf.fprintf outx "%d:%d" pos.pos_lnum (pos.pos_cnum - pos.pos_bol+1)


  
(* [evaluate] handles exceptions when calling the evaluation function [Eval.eval].
 * Eval.eval takes an abstract syntaxic tree and check that it is semantically correct,
 * creates the variables and everything.
 *
 * [ast] means it is of type Syntax.prog,
 * i.e. the "root" type in lexer.mll 
 *)
let evaluate (ast:Syntax.prog) : Syntax.clause =
  try Eval.eval ast [] with
  | Eval.NameError msg ->
      Printf.fprintf stderr "name error with '%s'\n" msg;
      exit (get_code COMPILE_NO_LINE_NUMBER_ERROR)
  | Eval.TypeError msg ->
      Printf.fprintf stderr "type error with '%s'\n" msg;
      exit (get_code COMPILE_NO_LINE_NUMBER_ERROR)
  | Eval.ArgumentError msg ->
      Printf.fprintf stderr "argument error: '%s'\n" msg;
      exit (get_code COMPILE_NO_LINE_NUMBER_ERROR)

<<<<<<< HEAD

  (* This is the main entry point to the lexer. *)

let lexer : (Lexing.lexbuf -> Parser.token) =
  fun lexbuf -> Lexer.token lexbuf

let lexer buffer : (Lexing.lexbuf -> Parser.token) =
  fun lexbuf ->
    let lex = lexer lexbuf in
      let startp = lexbuf.lex_start_p
      and endp = lexbuf.lex_curr_p in
        buffer := ErrorReporting.update !buffer (startp, endp);
        lex

(*  [invoke_parser] is in charge of calling the parser. It uses
    the incremental API, which allows us to do our own error handling. 
   
    [invoke_parser] *)

let invoke_parser filename text lexer buffer : Syntax.prog =
  let lexbuf = Lexing.from_string text in
  lexbuf.lex_curr_p <- {lexbuf.lex_curr_p with pos_fname = filename; pos_lnum = 1};
  let checkpoint = Parser.Incremental.prog lexbuf.lex_curr_p
  and supplier = Parser.MenhirInterpreter.lexer_lexbuf_to_supplier lexer lexbuf
  and succeed ast = ast
  and fail checkpoint =
      Printf.fprintf stderr "%s" (ErrorReporting.report text !buffer checkpoint !debug);
      exit (get_code COMPILE_WITH_LINE_NUMBER_ERROR)
  in
    Parser.MenhirInterpreter.loop_handle succeed fail supplier checkpoint
    

let string_of_file (filename:string) : string =
  let inchannel = open_in_bin filename in
    let n = in_channel_length inchannel in
    let text = really_input_string inchannel n in
        close_in inchannel;
        (text)


(* Main parsing/lexing function *)
let translateToSATDIMACS (infile:string) (outfile:string) (tablefile:string) =
  let text = string_of_file infile
  and buffer = ref ErrorReporting.Zero in
  let ast = invoke_parser infile text (lexer buffer) buffer in
    let exp = evaluate ast in
      let c,t = Cnf.to_cnf exp |> Dimacs.to_dimacs in
        write_to_file outfile c;
        write_to_file tablefile (Dimacs.string_of_table t)
=======

(* Main parsing/lexing function (for SAT).
 * Note: infile, outfile and tablefile must be already opened with open_in 
 * and open_out *)
let translateToSATDIMACS infile outfile tablefile =
  let exp =
    parse_and_eval_with_error (Lexing.from_channel infile)
  in
  let c,t = Cnf.to_cnf exp |> Dimacs.to_dimacs in
  Printf.fprintf outfile "%s" c;
  Printf.fprintf tablefile "%s" (Dimacs.string_of_table t)
>>>>>>> eb2f2d0a

(* Main parsing/lexing function (for SMT).
 * Note: infile and outfile must be already opened with open_in 
 * and open_out *)
let translate_to_smt2 logic infile outfile =
<<<<<<< HEAD
  let text = string_of_file infile
  and buffer = ref ErrorReporting.Zero in
  let ast = invoke_parser infile text (lexer buffer) buffer in
    let exp = evaluate ast in
      let buf = Smt.to_smt2 logic exp
      and out = open_out outfile in
      try Buffer.output_buffer out buf
      with x -> close_out out; raise x
=======
  let exp = parse_and_eval_with_error (Lexing.from_channel infile) in
  let buf = Smt.to_smt2 logic exp in
  Buffer.output_buffer outfile buf
>>>>>>> eb2f2d0a

(* The main program *)
let () =
  let cmd = (FilePath.basename Sys.argv.(0)) in (* ./touistl exec. name *)
  let argspecs = (* This list enumerates the different flags (-x,-f...)*)
  [ (* "-flag", Arg.toSomething (ref var), "Usage for this flag"*)
    ("-o", Arg.Set_string (output_file_path), "OUTPUT is the translated file");
    ("-table", Arg.Set_string (output_table_file_path), 
      "TABLE (-sat only) The output file that contains the literals table. 
      By default, prints to stdout.");
    ("-sat", Arg.Set sat_mode, "Select the SAT solver");
    ("-smt2", Arg.Set_string (smt_logic), (
        "LOGIC Select the SMT solver with the specified LOGIC:
        QF_IDL allows to deal with boolean and integer, E.g, x - y < b
        QF_RDL is the same as QF_IDL but with reals
        QF_LIA (not documented)
        QF_LRA (not documented)
    See http://smtlib.cs.uiowa.edu/logics.shtml for more info."
    ));
    ("--version", Arg.Set version_asked, "Display version number");
<<<<<<< HEAD
    ("-d", Arg.Set debug, "Prints info for debugging syntax errors")
=======
    ("-", Arg.Set use_stdin,"reads from stdin instead of file")
>>>>>>> eb2f2d0a
  ]
  in
  let usage = "TouistL compiles files from the TouIST Language \
    to SAT-DIMACS/SMT-LIB2 \n\
    Usage: " ^ cmd ^ " -sat [-o OUTPUT] [-table TABLE] (INPUT | -)\n\
    Usage: " ^ cmd ^ " -smt2 (QF_IDL|QF_RDL|QF_LIA|QF_LRA) [-o OUTPUT] (INPUT | -) \n\
    Note: in -sat mode, if TABLE and OUTPUT aren't given, both output will be mixed in stdout."
  in

  (* Step 1: we parse the args. If an arg. is "alone", we suppose
   * it is a inputFilePath *)
  Arg.parse argspecs argIsInputFilePath usage; (* parses the arguments *)

  (* Step 1.5: if we are asked the version number 
   * NOTE: !version_asked means like in C, *version_asked. 
   * It doesn't mean "not version_asked" *)
  if !version_asked then (
    print_endline (Version.version);
    exit (get_code OK)
  ); 

  (* Step 2: we see if we got every parameter we need *)


  (* Check (file | -) and open input and output *)
  if (!input_file_path = "") && not !use_stdin (* NOTE: !var is like *var in C *)
  then (
    print_endline (cmd^": you must give an input file (try --help)");
    exit (get_code OTHER)
  );
  if !use_stdin then (input := stdin) else (input := open_in !input_file_path);

  if !output_file_path <> "" && (!sat_mode || (!smt_logic <> ""))
  then output := open_out !output_file_path;

  if !output_table_file_path <> "" && !sat_mode
  then output_table := open_out !output_table_file_path;

  (* Check that either -smt2 or -sat have been selected *)
  if (!sat_mode && (!smt_logic <> "")) then begin
    print_endline (cmd^": cannot use both SAT and SMT solvers (try --help)");
    exit (get_code OTHER) end;
  if (not !sat_mode) && (!smt_logic = "") then begin
    print_endline (cmd^": you must choose a solver to use: -sat or -smt2 (try --help)");
    exit (get_code OTHER) end;

  (* SMT Mode: check if one of the available QF_? has been given after -smt2 *)
  if (not !sat_mode) && (not (List.exists (fun x->x=(String.uppercase !smt_logic)) smt_logic_avail)) then 
    (print_endline (cmd^": you must specify the logic used (-smt2 logic_name) (try --help)");
     print_endline ("Example: -smt2 QF_IDL");
     exit (get_code OTHER));

  (* Step 3: translation *)
  if (!sat_mode) then
    translateToSATDIMACS !input !output !output_table;
  
  if (!smt_logic <> "") then
    translate_to_smt2 (String.uppercase !smt_logic) !input !output;
  
  close_out !output;
  close_out !output_table;
  close_in !input;
  exit (get_code OK)

(* Quick testing main function *)
(*
let () =
  let input_file = FilePath.basename Sys.argv.(1) in
  let out_file = FilePath.replace_extension input_file "cnf" in
  let table_file = "." ^ (FilePath.chop_extension input_file) ^ "_table" in
  let exp = Eval.eval (Parser.prog Lexer.lexer (Lexing.from_channel (open_in Sys.argv.(1)))) [] in
  let c,t = Cnf.to_cnf exp |> Dimacs.to_dimacs in
  write_to_file out_file c;
  write_to_file table_file (Dimacs.string_of_table t)
*)<|MERGE_RESOLUTION|>--- conflicted
+++ resolved
@@ -7,8 +7,8 @@
  * https://github.com/touist/touist
  *
  * Copyright Institut de Recherche en Informatique de Toulouse, France
- * This program and the accompanying materials are made available 
- * under the terms of the GNU Lesser General Public License (LGPL) 
+ * This program and the accompanying materials are made available
+ * under the terms of the GNU Lesser General Public License (LGPL)
  * version 2.1 which accompanies this distribution, and is available at
  * http://www.gnu.org/licenses/lgpl-2.1.html
  *
@@ -16,19 +16,19 @@
  * but WITHOUT ANY WARRANTY; without even the implied warranty of
  * MERCHANTABILITY or FITNESS FOR A PARTICULAR PURPOSE. See the GNU
  * Lesser General Public License for more details.
- * 
+ *
  *
  * Some of the code has been inspired by cparser/Lexer.mll contained in
  * the project AbsInt/CompCert. Here are the terms:
  *
- * The Compcert verified compiler                      
- * Jacques-Henri Jourdan, INRIA Paris-Rocquencourt            
- * Copyright Institut National de Recherche en Informatique et en     
- * Automatique.  All rights reserved.  This file is distributed       
- * under the terms of the GNU General Public License as published by  
- * the Free Software Foundation, either version 2 of the License, or  
- * (at your option) any later version.  This file is also distributed 
- * under the terms of the INRIA Non-Commercial License Agreement. 
+ * The Compcert verified compiler
+ * Jacques-Henri Jourdan, INRIA Paris-Rocquencourt
+ * Copyright Institut National de Recherche en Informatique et en
+ * Automatique.  All rights reserved.  This file is distributed
+ * under the terms of the GNU General Public License as published by
+ * the Free Software Foundation, either version 2 of the License, or
+ * (at your option) any later version.  This file is also distributed
+ * under the terms of the INRIA Non-Commercial License Agreement.
  *)
 
 open Lexer
@@ -110,13 +110,13 @@
   Printf.fprintf outx "%d:%d" pos.pos_lnum (pos.pos_cnum - pos.pos_bol+1)
 
 
-  
+
 (* [evaluate] handles exceptions when calling the evaluation function [Eval.eval].
  * Eval.eval takes an abstract syntaxic tree and check that it is semantically correct,
  * creates the variables and everything.
  *
  * [ast] means it is of type Syntax.prog,
- * i.e. the "root" type in lexer.mll 
+ * i.e. the "root" type in lexer.mll
  *)
 let evaluate (ast:Syntax.prog) : Syntax.clause =
   try Eval.eval ast [] with
@@ -130,7 +130,6 @@
       Printf.fprintf stderr "argument error: '%s'\n" msg;
       exit (get_code COMPILE_NO_LINE_NUMBER_ERROR)
 
-<<<<<<< HEAD
 
   (* This is the main entry point to the lexer. *)
 
@@ -146,13 +145,14 @@
         lex
 
 (*  [invoke_parser] is in charge of calling the parser. It uses
-    the incremental API, which allows us to do our own error handling. 
-   
-    [invoke_parser] *)
-
-let invoke_parser filename text lexer buffer : Syntax.prog =
+    the incremental API, which allows us to do our own error handling.
+    WARNING: for now, the `pos_fname` that should contain the filename
+    needed by menhirlib (just for error handling) contains
+    "foo.touistl"... For now, the name of the input file name is not
+    indicated to the user: useless because we only handle a single touistl file *)
+let invoke_parser (text:string) (lexer:Lexing.lexbuf -> Parser.token) (buffer) : Syntax.prog =
   let lexbuf = Lexing.from_string text in
-  lexbuf.lex_curr_p <- {lexbuf.lex_curr_p with pos_fname = filename; pos_lnum = 1};
+  lexbuf.lex_curr_p <- {lexbuf.lex_curr_p with pos_fname = "foo.touistl"; pos_lnum = 1};
   let checkpoint = Parser.Incremental.prog lexbuf.lex_curr_p
   and supplier = Parser.MenhirInterpreter.lexer_lexbuf_to_supplier lexer lexbuf
   and succeed ast = ast
@@ -161,57 +161,36 @@
       exit (get_code COMPILE_WITH_LINE_NUMBER_ERROR)
   in
     Parser.MenhirInterpreter.loop_handle succeed fail supplier checkpoint
-    
-
-let string_of_file (filename:string) : string =
-  let inchannel = open_in_bin filename in
-    let n = in_channel_length inchannel in
-    let text = really_input_string inchannel n in
-        close_in inchannel;
-        (text)
-
-
-(* Main parsing/lexing function *)
-let translateToSATDIMACS (infile:string) (outfile:string) (tablefile:string) =
+
+
+let string_of_file (input:in_channel) : string =
+  let n = in_channel_length input in
+  let text = really_input_string input n in
+      close_in input;
+      (text)
+
+(* Main parsing/lexing function (for SAT).
+ * Note: infile, outfile and tablefile must be already opened with open_in
+ * and open_out *)
+let translateToSATDIMACS (infile:in_channel) (outfile:out_channel) (tablefile:out_channel) =
   let text = string_of_file infile
   and buffer = ref ErrorReporting.Zero in
-  let ast = invoke_parser infile text (lexer buffer) buffer in
+  let ast = invoke_parser text (lexer buffer) buffer in
     let exp = evaluate ast in
       let c,t = Cnf.to_cnf exp |> Dimacs.to_dimacs in
-        write_to_file outfile c;
-        write_to_file tablefile (Dimacs.string_of_table t)
-=======
-
-(* Main parsing/lexing function (for SAT).
- * Note: infile, outfile and tablefile must be already opened with open_in 
- * and open_out *)
-let translateToSATDIMACS infile outfile tablefile =
-  let exp =
-    parse_and_eval_with_error (Lexing.from_channel infile)
-  in
-  let c,t = Cnf.to_cnf exp |> Dimacs.to_dimacs in
-  Printf.fprintf outfile "%s" c;
-  Printf.fprintf tablefile "%s" (Dimacs.string_of_table t)
->>>>>>> eb2f2d0a
+        Printf.fprintf outfile "%s" c;
+        Printf.fprintf tablefile "%s" (Dimacs.string_of_table t)
 
 (* Main parsing/lexing function (for SMT).
- * Note: infile and outfile must be already opened with open_in 
+ * Note: infile and outfile must be already opened with open_in
  * and open_out *)
 let translate_to_smt2 logic infile outfile =
-<<<<<<< HEAD
   let text = string_of_file infile
   and buffer = ref ErrorReporting.Zero in
-  let ast = invoke_parser infile text (lexer buffer) buffer in
+  let ast = invoke_parser text (lexer buffer) buffer in
     let exp = evaluate ast in
-      let buf = Smt.to_smt2 logic exp
-      and out = open_out outfile in
-      try Buffer.output_buffer out buf
-      with x -> close_out out; raise x
-=======
-  let exp = parse_and_eval_with_error (Lexing.from_channel infile) in
-  let buf = Smt.to_smt2 logic exp in
-  Buffer.output_buffer outfile buf
->>>>>>> eb2f2d0a
+      let buf = Smt.to_smt2 logic exp in
+      Buffer.output_buffer outfile buf
 
 (* The main program *)
 let () =
@@ -219,8 +198,8 @@
   let argspecs = (* This list enumerates the different flags (-x,-f...)*)
   [ (* "-flag", Arg.toSomething (ref var), "Usage for this flag"*)
     ("-o", Arg.Set_string (output_file_path), "OUTPUT is the translated file");
-    ("-table", Arg.Set_string (output_table_file_path), 
-      "TABLE (-sat only) The output file that contains the literals table. 
+    ("-table", Arg.Set_string (output_table_file_path),
+      "TABLE (-sat only) The output file that contains the literals table.
       By default, prints to stdout.");
     ("-sat", Arg.Set sat_mode, "Select the SAT solver");
     ("-smt2", Arg.Set_string (smt_logic), (
@@ -231,12 +210,9 @@
         QF_LRA (not documented)
     See http://smtlib.cs.uiowa.edu/logics.shtml for more info."
     ));
+    ("-d", Arg.Set debug, "Prints info for debugging syntax errors");
     ("--version", Arg.Set version_asked, "Display version number");
-<<<<<<< HEAD
-    ("-d", Arg.Set debug, "Prints info for debugging syntax errors")
-=======
     ("-", Arg.Set use_stdin,"reads from stdin instead of file")
->>>>>>> eb2f2d0a
   ]
   in
   let usage = "TouistL compiles files from the TouIST Language \
@@ -250,13 +226,13 @@
    * it is a inputFilePath *)
   Arg.parse argspecs argIsInputFilePath usage; (* parses the arguments *)
 
-  (* Step 1.5: if we are asked the version number 
-   * NOTE: !version_asked means like in C, *version_asked. 
+  (* Step 1.5: if we are asked the version number
+   * NOTE: !version_asked means like in C, *version_asked.
    * It doesn't mean "not version_asked" *)
   if !version_asked then (
     print_endline (Version.version);
     exit (get_code OK)
-  ); 
+  );
 
   (* Step 2: we see if we got every parameter we need *)
 
@@ -284,7 +260,7 @@
     exit (get_code OTHER) end;
 
   (* SMT Mode: check if one of the available QF_? has been given after -smt2 *)
-  if (not !sat_mode) && (not (List.exists (fun x->x=(String.uppercase !smt_logic)) smt_logic_avail)) then 
+  if (not !sat_mode) && (not (List.exists (fun x->x=(String.uppercase !smt_logic)) smt_logic_avail)) then
     (print_endline (cmd^": you must specify the logic used (-smt2 logic_name) (try --help)");
      print_endline ("Example: -smt2 QF_IDL");
      exit (get_code OTHER));
@@ -292,10 +268,10 @@
   (* Step 3: translation *)
   if (!sat_mode) then
     translateToSATDIMACS !input !output !output_table;
-  
+
   if (!smt_logic <> "") then
     translate_to_smt2 (String.uppercase !smt_logic) !input !output;
-  
+
   close_out !output;
   close_out !output_table;
   close_in !input;
