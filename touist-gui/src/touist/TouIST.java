--- conflicted
+++ resolved
@@ -48,8 +48,6 @@
 			JOptionPane.showMessageDialog(null, "Your java version is "+version+" but version higher or equal to 1.7 is required");
 			return;
 		}
-<<<<<<< HEAD
-=======
 		// Better user interface integration with macOS
 		if(System.getProperty("os.name").toLowerCase().contains("mac")) {
 			System.setProperty("apple.laf.useScreenMenuBar", "true");
@@ -67,7 +65,6 @@
 		else{
 			String path="";
 			File f;
->>>>>>> 1da5a1f1
 
 		System.out.println("main(): running app from folder '"
 				+ System.getProperty("user.dir")+"'");
