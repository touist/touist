--- conflicted
+++ resolved
@@ -1,14 +1,11 @@
 v2.2.3
   - touistc:
-<<<<<<< HEAD
     - enabled error coloring when touistc is used in a terminal
-=======
     - the option --linter now does what --linter-expand is doing. The
       separation of both in the first place was due to the 'expand' being
       very expensive (because of the evaluations of bigand, bigor, exact,
       atleast, atmost and range sets). To make the 'expand' faster, I just
       'bypassed' these. As it is now duplicate, --linter-expand is removed.
->>>>>>> 2f76e5cc
 v2.2.2
   - touist:
     - added --latex option for transforming any touistl document into latex
