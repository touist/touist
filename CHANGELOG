--- conflicted
+++ resolved
@@ -1,9 +1,6 @@
 v1.1.2 (future)
-<<<<<<< HEAD
   - fix problem with whitespaces in path names (Victor David)
-=======
   - touistc: In SMT mode, "Float" was produced instead of "Real" (Frédéric Maris)
->>>>>>> f0bed968
 
 v1.1.1
   - gui: dollars in variables are now displaying in bold font in latex (Maël Valais)
