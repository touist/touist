v2.1.3
  - gui:
<<<<<<< HEAD
    - fixed a bug in the latex viwer that was removing the carriage return
      when a line was beginning with a '('.
=======
    - ctrl+left and ctrl+right are now working properly for moving
      word by word in the text editor on Windows
>>>>>>> c6e6fa28
v2.1.2
  - touistc:
    - abs() is now supported (absolute value)
v2.1.1
  - gui:
    - fixed a bug that was preventing from ./external/touistc to be run when
      the path contains whitespaces
v2.1.0
  - gui: 
    - semantic errors (that only appear when pressing 'Solve' are now
      displayed) are now displayed like the syntaxic errors (still after
      'Solve')
  - touistc:
    - it is now possible to do the affectations before the formulas, with
      no separator between sets and formulas. It is still possible to affect
      after formulas with the separation keyword 'data'. You can only affect
      before or after, not both.
    - semantic errors (e.g., variables with wrong type) are now giving
      a location (line, column). Some errors still lack the location but 99%
      of them are covered.
    - (internal) revamped the grammar specification to make it clear. The
      'simple' and 'smt-augmented' grammars are now well separated.
      Many error messages have been re-worked; among them, suggestions of
      operators when an expression continuation is expected.
      The number of messages goes from 89 to 144.
    - merged 'term' and 'tuple-term' into one single concept: the proposition.
      A proposition can be either 'abcd' or 'abcd(1,cd,56,$i)'.
v2.0.1
  - gui:
    - fixed crash when touist.jar was opened from inside the zip archive
  - touistc:
    - when dimacs and table both printing on stdout, the table now
      begins with 'c' to be able to pipe directly to a solver
    - added possibility of using a term in a 'when' or 'if' statement, e.g.,
      'bigand $i in [a,b,c] when $i != a: p($i) end
v2.0.0
  - touistc:
    - simplified 'begin sets end sets begin formula end formula'; syntax is
        <formulas> data <sets>
      Note that the sets are now after formulas. It will be soon possible
      to give the formulas and sets as two separate files, for genericity
      of the models (defined by the formulas) and the data (the sets).
   - fixed the problem of "Clause is always true/false" when bigand or
     bigor does not produce anything
   - added --linter for syntax errors and --linter-expand for syntax+
     semantic errors. The first is fast, the second is a bit slower.
   - added --verbose to have a sense of what is happening when the
     compiler is taking a long time to anwser.
  - gui:
    - now shows the errors in the editor we red-underlyings; you can
      see the error hovering the mouse over the error.
    - merged the sets and formulas tabs in GUI; the solution is now to
      use the syntax <formulas> data <sets>. I'm still looking for
      a way to separate formulas and sets in GUI, e.g., two separate
      files that have each its own tab
    - matching parenthesis are now hightlighted
    - when error message is too large, added 'click to view' message
    - linux: "solve" now works properly when touist.jar is opened by
      icon-clicking
v1.4.2
    - (regression) possible to declare a set with terms: [a,b,c]...
v1.4.1
    - (regression) output of the table (id,name) had been inverted (!)
v1.4.0
  - touistc:
    - touistc is now able to solve SAT problems on its own. You can use
      '--solve' to return the first model of your problem, '--count' for
      counting the number of models), '--limit i' for setting a limit to
      the number of models returned (or 0 for no limit). Way faster that
      the java call to minisat.jar!
    - Added --equiv that allows to test the equivalency of two files.
      Note that it is not an actual equivalence as both problems must 
      have the exact same set of propositions/literals.
    - (internal) merged exp and clause types for less code redundancy
    - added support for local variables of the form 'let $i=1: p($i)'.
      A 'let' variable is local to the clause it precedes, e.g., p($i) 
  - gui:
    - added support for local variables of the form
      'let $i=1: p($i) end'. For now, the scope of these variables is
      not actually limited to the current context (the current clause);
      the variables exist even after 'end'.
v1.3.1
  - touistc:
    - fixed `a (b)` recognized as `a(b)` instead of `a and b`
    - added --debug-formula-expansion which prints the "expanded" version
      of bigand, bigor, exact and numerical expressions; helps for debugging
      complex formulas!
  - gui:
    - select the system language automatically
    - fix "export" button not working
    - export and import are now use the operating system UI (jre>=1.7)
    - jre>=1.7 is now required; it solves the wierd mac problem that says
      that you need to install the JDK for using command-line functions
v1.3.0
  - touist.jar:
    - fix touist hanging on "solve" on some unsatisfiable formulas
    - fix subset(.,.) construct not displayed in latex display
  - touistc:
    - now possible to have empty sets or formula block
    - added message when using a undeclared $var
    - added message when using a set instead of a term
    - added message when using a variable that doesn't have
      the expected content
    - revamped syntax errors, with multi-lines errors and precise position
      Note that many syntax errors still lack a proper message; some error
      messages still you can help us improve these messages in
      parser.messages file.
    - added <=> symbol that had been forgotten at some point
    - fixed bug with `not((p => p) => (q => q))` that should be
      unsat; it was related to CNF expansion happening in inner -> outer
      instead of outer -> inner
    - added --debug-cnf option for debugging cnf.ml transformations
    - added --debug-syntax option for debugging parser.messages messages
v1.2.0
  - touistc: select stdin with "-" and default output to stdout
  - touistc: fixed bugs when translating to CNF; now handles correctly
    forms like `((p => q) and (q => r)) => r` and cleaned code.
v1.1.4
  - fixed bug on expressions like (a=>b)=>c
v1.1.3
  - added "View" menu item with zoom/unzoom latex viewer
  - ctrl-related shortcuts will now work with cmd on osx 

v1.1.2 (2016/04/03)
  - fix problem with whitespaces in path names (Victor David)
  - touistc: In SMT mode, "Float" was produced instead of "Real" (Frédéric Maris)
  - touistc: Now display a proper error when -smt2 is given with no logic    (Maël Valais)
  - gui: the left "snippets" panel has now a correct size (Maël Valais)
  - gui: more explicit error message when touistc is missing (Maël Valais)

v1.1.1
  - gui: dollars in variables are now displaying in bold font in latex (Maël Valais)
  - touistc: the left panel with formulas should now be wide enough (Maël Valais)
  - gui: the _ characters won't trigger anymore small indices in latex (Maël Valais)
  - touistc: fixed the exception given by touistc when a variable has not been declared (Maël Valais)
  - workflow: added AppVeyor for the windows continuous integration (Maël Valais)

v1.0.0
  - No entries before that version<|MERGE_RESOLUTION|>--- conflicted
+++ resolved
@@ -1,12 +1,9 @@
 v2.1.3
   - gui:
-<<<<<<< HEAD
     - fixed a bug in the latex viwer that was removing the carriage return
       when a line was beginning with a '('.
-=======
     - ctrl+left and ctrl+right are now working properly for moving
       word by word in the text editor on Windows
->>>>>>> c6e6fa28
 v2.1.2
   - touistc:
     - abs() is now supported (absolute value)
