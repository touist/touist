--- conflicted
+++ resolved
@@ -1,9 +1,6 @@
 v1.1.3 (unreleased)
-<<<<<<< HEAD
   - added "View" menu item with zoom/unzoom latex viewer
-=======
   - ctrl-related shortcuts will now work with cmd on osx 
->>>>>>> f9ad05e5
 
 v1.1.2 (2016/04/03)
   - fix problem with whitespaces in path names (Victor David)
