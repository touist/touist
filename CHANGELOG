--- conflicted
+++ resolved
@@ -1,12 +1,9 @@
 v2.1.4
   - gui:
-<<<<<<< HEAD
     - when clicking on the Solve button, it turns into 'Translating' as long
       as `touistc` is translating, and then 'Solving' when the SAT solver is
       running. Also removed the alert message when stopping the solver.
-=======
     - on macOS, use system's menu bar look and feel
->>>>>>> 1da5a1f1
 v2.1.3
   - gui:
     - fixed a bug in the latex viwer that was removing the carriage return
